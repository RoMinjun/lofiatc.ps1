<div align="center">

# lofiatc.ps1
An alternative to [lofiatc](https://www.lofiatc.com) built with PowerShell and designed to be cross-platform (Linux, macOS, and Windows). This script integrates multimedia players like VLC, PotPlayer, MPC-HC, or mpv, enabling you to simultaneously enjoy Lofi Girl and live Air Traffic Control streams from around the world.

![](https://i.redd.it/8suf7s5ywqad1.jpeg)

</div>

<br>

<div align="center">

  
## Choose Your Player
![Made with VHS](https://vhs.charm.sh/vhs-6EK95qMAl6yhRH7quA7NEq.gif)

## Search Your Favorite Airport Using Fuzzy Finder!
![Fuzzy Finder](./assets/fzf.gif)

## OR Without Fuzzy Finder...
![Made with VHS](https://vhs.charm.sh/vhs-2sTPLAkHZ0nzVtAdCifMT3.gif)

## Airport Info at Your Fingertips! 
![Made with VHS](https://vhs.charm.sh/vhs-27zfUBvX3O7fPkWiFHe3T1.gif)

---

![Made with VHS](https://vhs.charm.sh/vhs-1LOxW9YtwAj6V4n7FfNSAh.gif)



<br>

# **Getting Started**

</div>

<br>

## Contents
1. [Requirements](#requirements)
2. [Install](#install)
3. [Run](#run)
4. [Usage Recipes](#usage-recipes)
5. [Parameters (Quick Reference)](#parameters-quick-reference)
6. [Configuration](#configuration)
7. [Favorites](#favorites)
8. [Airport Sources](#airport-sources)
9. [Player Selection](#player-selection)
10. [Platform Notes](#platform-notes)
11. [Troubleshooting](#troubleshooting)
12. [Clean Up / Uninstall](#clean-up--uninstall)
13. [Contributing](#contributing)
14. [Support LiveATC](#support-liveatc)

<br>

## Requirements
Ensure you have the following installed before running the script:
- **PowerShell 5.1 or later**
- **A Multimedia Player** (choose one or multiple of the following):
  - **VLC Media Player**:  
    Install with:
    - Windows `winget install -e --id VideoLAN.VLC`
    - Debian based distros: `sudo apt install vlc`
  - **Potplayer**:  
    Install with: `winget install potplayer --id Daum.PotPlayer -s winget`
  - **MPC-HC**:  
    Install with: `winget install MPC-HC --id clsid2.mpc-hc`
  - **MPV**:  
    Install with:
    - Windows: `scoop install mpv` or via [mpv.io](https://mpv.io/installation/)
    - Debian based distros: `sudo apt install mpv`
- **yt-dlp** *(for loading lofi girl)*:
    Install with:
    - Windows: `winget install --id=yt-dlp.yt-dlp  -e`
    - Debian based distros: `sudo apt install yt-dlp`
- **git** *(for installing repo)*:
    Install with:
    - Windows: `winget install --id Git.Git -e --source winget`
    - Debian based distros: `sudo apt install git`
- **fzf** *(Optional, but recommended)*:  
  Install with:
  - Windows: `winget install --id=junegunn.fzf -e`
  - Debian based distros: `sudo apt install fzf`

---

## Install
Clone the repository locally to get started:
```powershell
git clone https://github.com/RoMinjun/lofiatc.ps1.git
cd lofiatc.ps1
```
> [!IMPORTANT]
> Keep it updated with `git pull`.

<br>

## Run
### Windows (PowerShell)
```powershell
.\lofiatc.ps1
```

If PowerShell blocks the script, use one of these:
```powershell
# One-time relaxed policy for the current user
Set-ExecutionPolicy -Scope CurrentUser -ExecutionPolicy RemoteSigned

# OR run once with a bypass
powershell -ExecutionPolicy Bypass -File .\lofiatc.ps1
```

### macOS / Linux (PowerShell Core)
```bash
pwsh ./lofiatc.ps1
```
> [!TIP]
> If `pwsh` isn’t in your PATH, install from https://aka.ms/pscore6

<br>

## Usage Recipes
```powershell
# Interactive (auto-detect player, show menus)
.\lofiatc.ps1

# Use fuzzy finder to pick an airport, open its radar, tweak volumes
.\lofiatc.ps1 -UseFZF -OpenRadar -ATCVolume 70 -LofiVolume 45

# Load your last-used settings, but override to open radar this time
.\lofiatc.ps1 -LoadConfig -OpenRadar

# Force a specific player
.\lofiatc.ps1 -Player mpv
.\lofiatc.ps1 -Player vlc
```

To explore all features:
```powershell
Get-Help .\lofiatc.ps1 -Full
```

<<<<<<< HEAD
<br>

## Parameters (Quick Reference)
| Parameter       | Type      | Default | What it does |
|-----------------|-----------|---------|--------------|
| `-Player`       | string    | auto    | Choose `vlc`, `mpv`, `potplayer`, or `mpc-hc`. Auto-detects cross-platform. |
| `-UseFZF`       | switch    | false   | Use **fzf** for fuzzy airport search. |
| `-UseFavorite`  | switch    | false   | Pick from your top 10 most-played favorites. (Works with `-UseFZF`.) |
| `-RandomATC`    | switch    | false   | Start a random ATC stream (not added to favorites). |
| `-OpenRadar`    | switch    | false   | Opens the selected airport’s FlightAware radar in your browser. |
| `-ATCVolume`    | int 0–100 | `65`    | ATC stream volume. |
| `-LofiVolume`   | int 0–100 | `50`    | Lofi Girl volume. |
| `-SaveConfig`   | switch    | false   | Saves the current flags/values to `config.json`. |
| `-LoadConfig`   | switch    | false   | Loads options from `config.json`. CLI flags override loaded values. |
| `-ConfigPath`   | string    | `./config.json` | Custom path for saving/loading. |
| `-UseBaseCSV`   | switch    | false   | Force using the base `atc_sources.csv` even if a local updated file exists. |

> [!TIP]
> Switches are boolean, just include them (no `true/false` needed). CLI overrides always win over loaded config.

<br>

### Configuration
Easily persist your favorite command-line options and reuse them across sessions by saving to or loading from a JSON file.

**Save your settings**
```powershell
.\lofiatc.ps1 -UseFZF -OpenRadar -ATCVolume 70 -LofiVolume 45 -SaveConfig
```

**Load saved settings**
```powershell
.\lofiatc.ps1 -LoadConfig
```

**Custom file path**
```powershell
.\lofiatc.ps1 -LoadConfig -ConfigPath "C:\work\lofiatc.json"
```

**Command-line overrides**
Even if your config has `OpenRadar: false`, you can re-enable it with:
```powershell
.\lofiatc.ps1 -LoadConfig -OpenRadar
```

**Example `config.json`**
```json
{
  "Player": "mpv",
  "UseFZF": true,
  "OpenRadar": true,
  "ATCVolume": 70,
  "LofiVolume": 45
}
```

<br>

### Favorites
Each time you select a stream, its ICAO and channel are recorded in `favorites.json` beside the script. The file tracks how many times you've listened to each stream and keeps the ten most frequently used entries.

- Use `-UseFavorite` to pick from this list (combine with `-UseFZF` to search within favorites).
- Streams chosen with `-RandomATC` aren't saved to the favorites list.

**Example `favorites.json`**
```json
[
  {
    "ICAO": "RJAA",
    "Channel": "RJAA Tower (Both)",
    "Count": 1,
    "LastUsed": "2025-08-11T22:24:38.3289048+02:00"
  },
  {
    "ICAO": "EHAM",
    "Channel": "EHAM Tower (Rwy 18R/36L)",
    "Count": 1,
    "LastUsed": "2025-08-11T22:24:26.5105686+02:00"
  }
]
```

<br>

### Airport Sources
The script reads ATC streams from `atc_sources.csv`.

- Run `tools/UpdateATCSources.ps1` to generate/refresh a **local** `atc_sources.csv`. It'll be called `liveatc_sources.csv`   
- If a locally updated CSV exists, it is **preferred** over the `liveatc_sources.csv`.  
- Use `-UseBaseCSV` to ignore `liveatc_sources.csv` and use the base CSV.

```powershell
# From <projectroot>/tools
.\UpdateATCSources.ps1
```

> [!IMPORTANT]
> The base `atc_sources.csv` must not be deleted; both scripts rely on it.

<br>

### Player Selection
When `-Player` is not specified, the script tries to find an installed player.

- **Windows:** checks for mpv, vlc, PotPlayer, and MPC-HC (if available).  
- **macOS/Linux:** prefers **mpv**, then **vlc**.

Force a specific player any time:
```powershell
.\lofiatc.ps1 -Player mpv
.\lofiatc.ps1 -Player vlc
```

<br>

## Platform Notes
- **macOS/Linux:** Run with `pwsh`. On these platforms the script auto-detects **mpv** or **vlc** when `-Player` is omitted.
- **Windows Execution Policy:** If execution is blocked, use:
  ```powershell
  Set-ExecutionPolicy -Scope CurrentUser -ExecutionPolicy RemoteSigned
  # or
  powershell -ExecutionPolicy Bypass -File .\lofiatc.ps1
  ```

<br>

## Troubleshooting
- **“Command not found: pwsh” (macOS/Linux):** install PowerShell Core; reopen your terminal.  
- **Player not found:** ensure your chosen player is in `PATH`. Try the explicit `-Player` flag.  
- **No audio / very low audio:** check OS mixer; ensure per-stream volumes aren’t set to `0`.  
- **fzf not working:** confirm `fzf` is installed and in `PATH`. Run `fzf --version`.  
- **yt-dlp errors:** update it to the latest version and retry.

<br>

## Clean Up / Uninstall
You can safely delete the repo folder. Optional user files created:
- `favorites.json`
- `config.json`
- locally updated `atc_sources.csv`

<br>

## Contributing
PRs welcome! Popular contributions:
- New/updated ATC sources. Please add to `atc_sources.csv`, let the update script the rest.
- Better player detection across platforms
- Additional examples / docs improvements

---

## Support LiveATC
This project depends on the existence of [liveatc.net](https://www.liveatc.net).  
If you live near an airport and have a passion for air traffic control, and if it's legal in your country, consider [contacting LiveATC.net](https://www.liveatc.net/ct/contact.php) about hosting a feed.
=======
## Update Air Traffic Control sources locally
I've also added an option to get updated sources based on the base source file `atc_sources.csv`. If created, this file will be prioritized over the base csv file. Run the following script from the `<projectroot>/tools` to locally update sources:
```powershell
.\UpdateATCSources.ps1
```
> [!IMPORTANT]
> The base csv file `atc_sources.csv` may never be deleted when using `lofiatc.ps1` since the `UpdateATCSources.ps1` and the `lofiatc.ps1` scripts both make use of that base sources file.

> [!TIP]
> If you wish to keep using the base `atc_sources.csv` after you've updated your sources locally, use the `-UseBaseCSV` param with the `lofiatc.ps1` script

# Help liveatc.net's existence
If you live near an airport and have a passion for air traffic control, and if it's legal in your country, consider [contacting LiveATC.net](https://www.liveatc.net/ct/contact.php). They can help you get set up with the necessary equipment.
>>>>>>> 92b4b330
<|MERGE_RESOLUTION|>--- conflicted
+++ resolved
@@ -143,7 +143,6 @@
 Get-Help .\lofiatc.ps1 -Full
 ```
 
-<<<<<<< HEAD
 <br>
 
 ## Parameters (Quick Reference)
@@ -298,19 +297,4 @@
 
 ## Support LiveATC
 This project depends on the existence of [liveatc.net](https://www.liveatc.net).  
-If you live near an airport and have a passion for air traffic control, and if it's legal in your country, consider [contacting LiveATC.net](https://www.liveatc.net/ct/contact.php) about hosting a feed.
-=======
-## Update Air Traffic Control sources locally
-I've also added an option to get updated sources based on the base source file `atc_sources.csv`. If created, this file will be prioritized over the base csv file. Run the following script from the `<projectroot>/tools` to locally update sources:
-```powershell
-.\UpdateATCSources.ps1
-```
-> [!IMPORTANT]
-> The base csv file `atc_sources.csv` may never be deleted when using `lofiatc.ps1` since the `UpdateATCSources.ps1` and the `lofiatc.ps1` scripts both make use of that base sources file.
-
-> [!TIP]
-> If you wish to keep using the base `atc_sources.csv` after you've updated your sources locally, use the `-UseBaseCSV` param with the `lofiatc.ps1` script
-
-# Help liveatc.net's existence
-If you live near an airport and have a passion for air traffic control, and if it's legal in your country, consider [contacting LiveATC.net](https://www.liveatc.net/ct/contact.php). They can help you get set up with the necessary equipment.
->>>>>>> 92b4b330
+If you live near an airport and have a passion for air traffic control, and if it's legal in your country, consider [contacting LiveATC.net](https://www.liveatc.net/ct/contact.php) about hosting a feed.